package com.github.panpf.sketch.compose

import androidx.compose.runtime.Composable
import androidx.compose.runtime.Stable
import androidx.compose.ui.Alignment
import androidx.compose.ui.Modifier
import androidx.compose.ui.draw.clipToBounds
import androidx.compose.ui.graphics.ColorFilter
import androidx.compose.ui.graphics.DefaultAlpha
import androidx.compose.ui.graphics.FilterQuality
import androidx.compose.ui.graphics.drawscope.DrawScope.Companion.DefaultFilterQuality
import androidx.compose.ui.graphics.painter.Painter
import androidx.compose.ui.layout.ContentScale
import androidx.compose.ui.layout.Layout
import androidx.compose.ui.layout.LayoutModifier
import androidx.compose.ui.layout.Measurable
import androidx.compose.ui.layout.MeasureResult
import androidx.compose.ui.layout.MeasureScope
import androidx.compose.ui.semantics.Role
import androidx.compose.ui.semantics.contentDescription
import androidx.compose.ui.semantics.role
import androidx.compose.ui.semantics.semantics
import androidx.compose.ui.unit.Constraints
import com.github.panpf.sketch.compose.AsyncImagePainter.Companion.DefaultTransform
import com.github.panpf.sketch.compose.AsyncImagePainter.State
import com.github.panpf.sketch.request.DisplayRequest
import com.github.panpf.sketch.request.ImageRequest
import com.github.panpf.sketch.resize.DefaultSizeResolver
import com.github.panpf.sketch.resize.SizeResolver
import kotlinx.coroutines.flow.MutableStateFlow
import kotlinx.coroutines.flow.first
import kotlinx.coroutines.flow.mapNotNull
import com.github.panpf.sketch.util.Size as CoilSize

/**
 * Based coil-compose v2.1.0
 */

<<<<<<< HEAD
// todo copy coil-compose

=======
/**
 * A composable that executes an [ImageRequest] asynchronously and renders the result.
 *
 * @param imageUri [ImageRequest.uri] value.
 * @param contentDescription Text used by accessibility services to describe what this image
 *  represents. This should always be provided unless this image is used for decorative purposes,
 *  and does not represent a meaningful action that a user can take.
 * @param modifier Modifier used to adjust the layout algorithm or draw decoration content.
 * @param placeholder A [Painter] that is displayed while the image is loading.
 * @param error A [Painter] that is displayed when the image request is unsuccessful.
 * @param uriEmpty A [Painter] that is displayed when the request's [ImageRequest.uri] is null.
 * @param onLoading Called when the image request begins loading.
 * @param onSuccess Called when the image request completes successfully.
 * @param onError Called when the image request completes unsuccessfully.
 * @param alignment Optional alignment parameter used to place the [AsyncImagePainter] in the given
 *  bounds defined by the width and height.
 * @param contentScale Optional scale parameter used to determine the aspect ratio scaling to be
 *  used if the bounds are a different size from the intrinsic size of the [AsyncImagePainter].
 * @param alpha Optional opacity to be applied to the [AsyncImagePainter] when it is rendered
 *  onscreen.
 * @param colorFilter Optional [ColorFilter] to apply for the [AsyncImagePainter] when it is
 *  rendered onscreen.
 * @param filterQuality Sampling algorithm applied to a bitmap when it is scaled and drawn into the
 *  destination.
 */
>>>>>>> 7c9af77f
@Composable
fun AsyncImage(
    imageUri: String?,
    contentDescription: String?,
    modifier: Modifier = Modifier,
    placeholder: Painter? = null,
    error: Painter? = null,
    uriEmpty: Painter? = error,
    onLoading: ((State.Loading) -> Unit)? = null,
    onSuccess: ((State.Success) -> Unit)? = null,
    onError: ((State.Error) -> Unit)? = null,
    alignment: Alignment = Alignment.Center,
    contentScale: ContentScale = ContentScale.Fit,
    alpha: Float = DefaultAlpha,
    colorFilter: ColorFilter? = null,
    filterQuality: FilterQuality = DefaultFilterQuality,
    configBlock: (DisplayRequest.Builder.() -> Unit)? = null,
) = AsyncImage(
    imageUri = imageUri,
    contentDescription = contentDescription,
    modifier = modifier,
    transform = transformOf(placeholder, error, uriEmpty),
    onState = onStateOf(onLoading, onSuccess, onError),
    alignment = alignment,
    contentScale = contentScale,
    alpha = alpha,
    colorFilter = colorFilter,
    filterQuality = filterQuality,
    configBlock = configBlock
)

/**
 * A composable that executes an [ImageRequest] asynchronously and renders the result.
 *
 * @param imageUri [ImageRequest.uri] value.
 * @param contentDescription Text used by accessibility services to describe what this image
 *  represents. This should always be provided unless this image is used for decorative purposes,
 *  and does not represent a meaningful action that a user can take.
 * @param modifier Modifier used to adjust the layout algorithm or draw decoration content.
 * @param transform A callback to transform a new [State] before it's applied to the
 *  [AsyncImagePainter]. Typically this is used to modify the state's [Painter].
 * @param onState Called when the state of this painter changes.
 * @param alignment Optional alignment parameter used to place the [AsyncImagePainter] in the given
 *  bounds defined by the width and height.
 * @param contentScale Optional scale parameter used to determine the aspect ratio scaling to be
 *  used if the bounds are a different size from the intrinsic size of the [AsyncImagePainter].
 * @param alpha Optional opacity to be applied to the [AsyncImagePainter] when it is rendered
 *  onscreen.
 * @param colorFilter Optional [ColorFilter] to apply for the [AsyncImagePainter] when it is
 *  rendered onscreen.
 * @param filterQuality Sampling algorithm applied to a bitmap when it is scaled and drawn into the
 *  destination.
 */
@Composable
fun AsyncImage(
    imageUri: String?,
    contentDescription: String?,
    modifier: Modifier = Modifier,
    transform: (State) -> State = DefaultTransform,
    onState: ((State) -> Unit)? = null,
    alignment: Alignment = Alignment.Center,
    contentScale: ContentScale = ContentScale.Fit,
    alpha: Float = DefaultAlpha,
    colorFilter: ColorFilter? = null,
    filterQuality: FilterQuality = DefaultFilterQuality,
    configBlock: (DisplayRequest.Builder.() -> Unit)? = null,
) {
    // Create and execute the image request.
    val painter = rememberAsyncImagePainter(
        imageUri, transform, onState, contentScale, filterQuality
    ) {
        configBlock?.invoke(this)

        val request = this.build()
        val resetSizeResolver = request.resizeSize == null
                && (request.resizeSizeResolver == null || request.resizeSizeResolver is DefaultSizeResolver)
        if (resetSizeResolver) {
            resizeSizeResolver(ConstraintsSizeResolver())
        }

        val resetScale = request.definedOptions.resizeScaleDecider == null
        if (resetScale) {
            resizeScale(contentScale.toScale())
        }
    }

    // Draw the content without a parent composable or subcomposition.
    val sizeResolver = painter.request.resizeSizeResolver
    Content(
        modifier = if (sizeResolver is ConstraintsSizeResolver) {
            modifier.then(sizeResolver)
        } else {
            modifier
        },
        painter = painter,
        contentDescription = contentDescription,
        alignment = alignment,
        contentScale = contentScale,
        alpha = alpha,
        colorFilter = colorFilter
    )
}

/** Draws the current image content. */
@Composable
internal fun Content(
    modifier: Modifier,
    painter: Painter,
    contentDescription: String?,
    alignment: Alignment,
    contentScale: ContentScale,
    alpha: Float,
    colorFilter: ColorFilter?,
) = Layout(
    modifier = modifier
        .contentDescription(contentDescription)
        .clipToBounds()
        .then(
            ContentPainterModifier(
                painter = painter,
                alignment = alignment,
                contentScale = contentScale,
                alpha = alpha,
                colorFilter = colorFilter
            )
        ),
    measurePolicy = { _, constraints ->
        layout(constraints.minWidth, constraints.minHeight) {}
    }
)

//@Composable
//internal fun updateRequest(request: ImageRequest, contentScale: ContentScale): ImageRequest {
//    return if (request.defined.sizeResolver == null) {
//        val sizeResolver = if (contentScale == ContentScale.None) {
//            SizeResolver(CoilSize.ORIGINAL)
//        } else {
//            remember { ConstraintsSizeResolver() }
//        }
//        request.newBuilder().size(sizeResolver).build()
//    } else {
//        request
//    }
//}

/** A [SizeResolver] that computes the size from the constrains passed during the layout phase. */
internal class ConstraintsSizeResolver : SizeResolver, LayoutModifier {

    private val _constraints = MutableStateFlow(ZeroConstraints)

    override suspend fun size() = _constraints.mapNotNull(Constraints::toSizeOrNull).first()

    override fun MeasureScope.measure(
        measurable: Measurable,
        constraints: Constraints
    ): MeasureResult {
        // Cache the current constraints.
        _constraints.value = constraints

        // Measure and layout the content.
        val placeable = measurable.measure(constraints)
        return layout(placeable.width, placeable.height) {
            placeable.place(0, 0)
        }
    }

    fun setConstraints(constraints: Constraints) {
        _constraints.value = constraints
    }
}

@Stable
private fun Modifier.contentDescription(contentDescription: String?): Modifier {
    @Suppress("LiftReturnOrAssignment")
    if (contentDescription != null) {
        return semantics {
            this.contentDescription = contentDescription
            this.role = Role.Image
        }
    } else {
        return this
    }
}

//@Stable
//private fun Constraints.toSizeOrNull() = when {
//    isZero -> null
//    else -> CoilSize(
//        width = if (hasBoundedWidth) Dimension(maxWidth) else Dimension.Undefined,
//        height = if (hasBoundedHeight) Dimension(maxHeight) else Dimension.Undefined
//    )
//}

@Stable
private fun Constraints.toSizeOrNull() = when {
    isZero -> null
    hasBoundedWidth && hasBoundedHeight -> CoilSize(maxWidth, maxHeight)
    else -> null
}<|MERGE_RESOLUTION|>--- conflicted
+++ resolved
@@ -36,10 +36,6 @@
  * Based coil-compose v2.1.0
  */
 
-<<<<<<< HEAD
-// todo copy coil-compose
-
-=======
 /**
  * A composable that executes an [ImageRequest] asynchronously and renders the result.
  *
@@ -65,7 +61,6 @@
  * @param filterQuality Sampling algorithm applied to a bitmap when it is scaled and drawn into the
  *  destination.
  */
->>>>>>> 7c9af77f
 @Composable
 fun AsyncImage(
     imageUri: String?,
