--- conflicted
+++ resolved
@@ -20,14 +20,9 @@
 import java.util.HashSet;
 import java.util.Set;
 
-<<<<<<< HEAD
-import me.xiaoapn.easy.imageloader.execute.DisplayTask;
-=======
 import me.xiaoapn.easy.imageloader.execute.DisplayBitmapTask;
->>>>>>> f574f680
 import me.xiaoapn.easy.imageloader.execute.FileRequest;
 import me.xiaoapn.easy.imageloader.execute.FileRequestExecuteRunnable;
-import me.xiaoapn.easy.imageloader.execute.LoadedFrom;
 import me.xiaoapn.easy.imageloader.execute.Request;
 import me.xiaoapn.easy.imageloader.execute.UrlRequest;
 import me.xiaoapn.easy.imageloader.execute.UrlRequestExecuteRunnable;
@@ -83,52 +78,6 @@
 	
 	/**
 	 * 显示图片
-<<<<<<< HEAD
-	 * @param imageUrl 图片下载地址
-	 * @param cacheFile 缓存文件
-	 * @param imageView 显示图片的视图
-	 * @param options 加载选项
-	 */
-	public void display(String imageUrl, File cacheFile, ImageView imageView, Options options){
-		if(options == null){
-			options = getConfiguration().getDefaultOptions();
-		}
-		
-		if(GeneralUtils.isEmpty(imageUrl) && cacheFile == null){
-			exceptionHandle(imageView, options);
-			if(getConfiguration().isDebugMode()){
-				Log.e(getConfiguration().getLogTag(), "imageUrl和cacheFile不能同时为null");
-			}
-			return;
-		}
-		if(imageView == null){
-			exceptionHandle(imageView, options);
-			if(getConfiguration().isDebugMode()){
-				Log.e(getConfiguration().getLogTag(), "imageView不能为null");
-			}
-			return;
-		}
-		
-		UrlRequest urlRequest = new UrlRequest(GeneralUtils.encodeUrl(imageUrl), imageUrl, imageUrl, cacheFile, imageView, options);
-		if(!tryShow(urlRequest)){
-			load(urlRequest);
-		}
-	}
-	
-	/**
-	 * 显示图片
-	 * @param imageUrl 图片下载地址
-	 * @param cacheFile 缓存文件
-	 * @param imageView 显示图片的视图
-	 */
-	public void display(String imageUrl, File cacheFile, ImageView imageView){
-		display(imageUrl, cacheFile, imageView, null);
-	}
-	
-	/**
-	 * 显示图片
-=======
->>>>>>> f574f680
 	 * @param imageUrl 图片下载地址，如果本地缓存文件不存在将从网络获取
 	 * @param imageView 显示图片的视图
 	 * @param options 加载选项
@@ -151,10 +100,6 @@
 				Log.e(getConfiguration().getLogTag(), "imageView不能为null");
 			}
 			return;
-		}
-		
-		if(options == null){
-			options = getConfiguration().getDefaultOptions();
 		}
 		
 		ImageSize targetSize = ImageSizeUtils.defineTargetSizeForView(imageView, getConfiguration().getMaxImageSize().getWidth(), getConfiguration().getMaxImageSize().getHeight());
@@ -200,10 +145,6 @@
 				Log.e(getConfiguration().getLogTag(), "imageView不能为null");
 			}
 			return;
-		}
-		
-		if(options == null){
-			options = getConfiguration().getDefaultOptions();
 		}
 		
 		ImageSize targetSize = ImageSizeUtils.defineTargetSizeForView(imageView, getConfiguration().getMaxImageSize().getWidth(), getConfiguration().getMaxImageSize().getHeight());
@@ -236,18 +177,7 @@
 				loadingIdSet.remove(request.getId());
 				loadingImageViewSet.remove(request.getImageView());
 				request.getImageView().setTag(null);	//清空绑定关系
-<<<<<<< HEAD
-//				request.getImageView().clearAnimation();
-//				request.getImageView().setImageBitmap(cacheBitmap);
-				request.setLoadedFrom(LoadedFrom.MEMORY_CACHE);
-				request.setResultBitmap(cacheBitmap);
-				getConfiguration().getHandler().post(new DisplayTask(this, request));
-=======
-				
 				getConfiguration().getHandler().post(new DisplayBitmapTask(request.getImageView(), cacheBitmap, request.getOptions(), true));
-				
->>>>>>> f574f680
-				cacheBitmap = null;
 				if(getConfiguration().isDebugMode()){
 					Log.d(getConfiguration().getLogTag(), "从缓存中加载："+request.getName());
 				}
