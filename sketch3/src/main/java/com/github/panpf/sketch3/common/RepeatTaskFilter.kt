--- conflicted
+++ resolved
@@ -20,9 +20,6 @@
 
     @Synchronized
     @Suppress("DeferredIsResult")
-<<<<<<< HEAD
-    fun getHttpFetchTaskDeferred(key: String): Deferred<*>? {
-=======
     fun getActiveHttpFetchTaskDeferred(key: String): Deferred<*>? {
         val deferred = httpFetchTaskDeferredMap[key]
         return if (deferred != null && !deferred.isActive) {
@@ -38,7 +35,6 @@
     @Suppress("DeferredIsResult")
     @Deprecated("This function is only used to test environment, production environment, please use getActiveHttpFetchTaskDeferred instead")
     internal fun getHttpFetchTaskDeferred(key: String): Deferred<*>? {
->>>>>>> c2379a7f
         return httpFetchTaskDeferredMap[key]
     }
 }