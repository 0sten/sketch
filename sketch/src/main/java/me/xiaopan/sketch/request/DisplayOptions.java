--- conflicted
+++ resolved
@@ -59,14 +59,6 @@
     private StateImage pauseDownloadImage;
 
     /**
-<<<<<<< HEAD
-=======
-     * 使用 ImageView 的 layout_width 和 layout_height 作为 resize
-     */
-    private boolean resizeByFixedSize;
-
-    /**
->>>>>>> dd35c366
      * 绘制时修改图片的形状
      */
     private ImageShaper imageShaper;
@@ -251,6 +243,18 @@
     /**
      * 设置加载中时显示的占位图片
      *
+     * @param loadingImage 加载中时显示的占位图片
+     * @return DisplayOptions
+     */
+    @NonNull
+    public DisplayOptions setLoadingImage(@Nullable StateImage loadingImage) {
+        this.loadingImage = loadingImage;
+        return this;
+    }
+
+    /**
+     * 设置加载中时显示的占位图片
+     *
      * @param drawableResId 资源图片ID
      * @return DisplayOptions
      */
@@ -261,18 +265,6 @@
     }
 
     /**
-     * 设置加载中时显示的占位图片
-     *
-     * @param loadingImage 加载中时显示的占位图片
-     * @return DisplayOptions
-     */
-    @NonNull
-    public DisplayOptions setLoadingImage(@Nullable StateImage loadingImage) {
-        this.loadingImage = loadingImage;
-        return this;
-    }
-
-    /**
      * 获取加载失败时显示的图片
      *
      * @return StateImage
@@ -285,6 +277,18 @@
     /**
      * 设置加载失败时显示的图片
      *
+     * @param errorImage 加载失败时显示的图片
+     * @return DisplayOptions
+     */
+    @NonNull
+    public DisplayOptions setErrorImage(@Nullable StateImage errorImage) {
+        this.errorImage = errorImage;
+        return this;
+    }
+
+    /**
+     * 设置加载失败时显示的图片
+     *
      * @param drawableResId 资源图片ID
      * @return DisplayOptions
      */
@@ -295,18 +299,6 @@
     }
 
     /**
-     * 设置加载失败时显示的图片
-     *
-     * @param errorImage 加载失败时显示的图片
-     * @return DisplayOptions
-     */
-    @NonNull
-    public DisplayOptions setErrorImage(@Nullable StateImage errorImage) {
-        this.errorImage = errorImage;
-        return this;
-    }
-
-    /**
      * 获取暂停下载时显示的图片
      *
      * @return StateImage
@@ -319,49 +311,24 @@
     /**
      * 设置暂停下载时显示的图片
      *
+     * @param pauseDownloadImage 暂停下载时显示的图片
+     * @return DisplayOptions
+     */
+    @NonNull
+    public DisplayOptions setPauseDownloadImage(@Nullable StateImage pauseDownloadImage) {
+        this.pauseDownloadImage = pauseDownloadImage;
+        return this;
+    }
+
+    /**
+     * 设置暂停下载时显示的图片
+     *
      * @param drawableResId 资源图片ID
-<<<<<<< HEAD
      * @return DisplayOptions
      */
     @NonNull
     public DisplayOptions setPauseDownloadImage(@DrawableRes int drawableResId) {
         setPauseDownloadImage(new DrawableStateImage(drawableResId));
-=======
-     * @return DisplayOptions
-     */
-    @NonNull
-    public DisplayOptions setPauseDownloadImage(@DrawableRes int drawableResId) {
-        setPauseDownloadImage(new DrawableStateImage(drawableResId));
-        return this;
-    }
-
-    /**
-     * 设置暂停下载时显示的图片
-     *
-     * @param pauseDownloadImage 暂停下载时显示的图片
-     * @return DisplayOptions
-     */
-    @NonNull
-    public DisplayOptions setPauseDownloadImage(@Nullable StateImage pauseDownloadImage) {
-        this.pauseDownloadImage = pauseDownloadImage;
->>>>>>> dd35c366
-        return this;
-    }
-
-    /**
-     * 设置暂停下载时显示的图片
-     *
-     * @param pauseDownloadImage 暂停下载时显示的图片
-     * @return DisplayOptions
-     */
-    @NonNull
-<<<<<<< HEAD
-    public DisplayOptions setPauseDownloadImage(@Nullable StateImage pauseDownloadImage) {
-        this.pauseDownloadImage = pauseDownloadImage;
-=======
-    public DisplayOptions setResizeByFixedSize(boolean isResizeByFixedSize) {
-        this.resizeByFixedSize = isResizeByFixedSize;
->>>>>>> dd35c366
         return this;
     }
 
